--- conflicted
+++ resolved
@@ -1,7 +1,7 @@
-<<<<<<< HEAD
 # Supported tags and respective `Dockerfile` links
 
-* `0.12.30`, `latest` [(0.12.30/Dockerfile)](https://github.com/dtandersen/docker_factorio_server/blob/master/Dockerfile)
+* `0.12.31`, `latest` [(0.12.31/Dockerfile)](https://github.com/dtandersen/docker_factorio_server/blob/dt_develop/Dockerfile)
+* `0.12.30` [(0.12.30/Dockerfile)](https://github.com/dtandersen/docker_factorio_server/blob/dt_develop/Dockerfile)
 
 [![](https://badge.imagelayers.io/dtandersen/factorio:latest.svg)](https://imagelayers.io/?images=dtandersen/factorio:latest 'Get your own badge on imagelayers.io')
 
@@ -30,31 +30,6 @@
 
 This runs factorio with default settings, and your save will be kept:
 
-=======
-Factorio
-===== 
-Factorio Server in docker
-
-Current Version
------
-0.12.31
-### What's new ?
-#### Factorio
-See [factorio's site](http://www.factorio.com)
-#### Docker image
-Next feature come from dtandersen's fork:
-* Image based on alpine (makes the image more lightweight)
-* SSL verification when downloading game
-
-Versions
------
-I'm keeping the image up to date. If you need to use an older version, checkout out the different [tags](https://hub.docker.com/r/zopanix/factorio/tags/).
-
-How to use ?
------
-### I just want to play !
-This runs factorio with default settings, and your save will be kept :
->>>>>>> 148c01ea
 ```
 docker run -d \
   -v [PATH]:/opt/factorio/saves \
