--- conflicted
+++ resolved
@@ -13,13 +13,8 @@
     FACTORIO_AUTOSAVE_SLOTS=3 \
     FACTORIO_DISSALOW_COMMANDS=true \
     FACTORIO_NO_AUTO_PAUSE=false \
-<<<<<<< HEAD
-    VERSION=0.12.30 \
-    FACTORIO_SHA1=77d92ecc52989f3283462fd5c9b5ba07eb6081cc
-=======
     VERSION=0.12.31 \
     FACTORIO_SHA1=2b225302bcea95d541da9057f05acc3d27b0fe79
->>>>>>> 148c01ea
 
 RUN apk --update add bash curl && \
     curl -sSL --cacert /opt/factorio.crt https://www.factorio.com/get-download/$VERSION/headless/linux64 -o /tmp/factorio_headless_x64_$VERSION.tar.gz && \
@@ -29,8 +24,4 @@
 
 EXPOSE 34197/udp
 
-<<<<<<< HEAD
 CMD ["./smart_launch.sh"]
-=======
-CMD ["./smart_launch.sh"]
->>>>>>> 148c01ea
