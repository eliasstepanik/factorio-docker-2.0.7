FROM frolvlad/alpine-glibc:alpine-3.4

MAINTAINER https://github.com/dtandersen/docker_factorio_server

COPY ./factorio.crt /opt/factorio.crt

ENV VERSION=0.14.16 \
    SHA1=e27c658bf8a7579b662a1c34815daa223e57bc90

RUN apk --update --no-cache add bash curl && \
    curl -sSL --cacert /opt/factorio.crt \
        https://www.factorio.com/get-download/$VERSION/headless/linux64 \
        -o /tmp/factorio_headless_x64_$VERSION.tar.gz && \
    echo "$SHA1  /tmp/factorio_headless_x64_$VERSION.tar.gz" | sha1sum -c && \
    tar xzf /tmp/factorio_headless_x64_$VERSION.tar.gz --directory /opt && \
    rm /tmp/factorio_headless_x64_$VERSION.tar.gz && \
<<<<<<< HEAD
    cp /opt/factorio/data/server-settings.example.json /opt/factorio/data/server-settings.json && \
    cp /opt/factorio/data/map-gen-settings.example.json /opt/factorio/data/map-gen-settings.json && \
    apk --no-cache del curl
=======
    apk --no-cache del curl && \
    ln -s /factorio/saves /opt/factorio/saves && \
    ln -s /factorio/mods /opt/factorio/mods && \
    ln -s /factorio/config/server-settings.json /opt/factorio/data/server-settings.json && \
    ln -s /factorio/config/map-gen-settings.json /opt/factorio/data/map-gen-settings.json
>>>>>>> 62da6f5f

VOLUME /factorio

EXPOSE 34197/udp 27015/tcp

COPY ./docker-entrypoint.sh /

CMD ["/docker-entrypoint.sh"]<|MERGE_RESOLUTION|>--- conflicted
+++ resolved
@@ -14,17 +14,11 @@
     echo "$SHA1  /tmp/factorio_headless_x64_$VERSION.tar.gz" | sha1sum -c && \
     tar xzf /tmp/factorio_headless_x64_$VERSION.tar.gz --directory /opt && \
     rm /tmp/factorio_headless_x64_$VERSION.tar.gz && \
-<<<<<<< HEAD
-    cp /opt/factorio/data/server-settings.example.json /opt/factorio/data/server-settings.json && \
-    cp /opt/factorio/data/map-gen-settings.example.json /opt/factorio/data/map-gen-settings.json && \
-    apk --no-cache del curl
-=======
     apk --no-cache del curl && \
     ln -s /factorio/saves /opt/factorio/saves && \
     ln -s /factorio/mods /opt/factorio/mods && \
     ln -s /factorio/config/server-settings.json /opt/factorio/data/server-settings.json && \
     ln -s /factorio/config/map-gen-settings.json /opt/factorio/data/map-gen-settings.json
->>>>>>> 62da6f5f
 
 VOLUME /factorio
 
