--- conflicted
+++ resolved
@@ -4,22 +4,8 @@
 
 COPY ./factorio.crt /opt/factorio.crt
 
-<<<<<<< HEAD
-COPY ./smart_launch.sh /opt
-COPY ./factorio.crt /opt
-
-VOLUME /opt/factorio/saves /opt/factorio/mods
-
-ENV FACTORIO_AUTOSAVE_INTERVAL=2 \
-    FACTORIO_AUTOSAVE_SLOTS=3 \
-    FACTORIO_DISSALOW_COMMANDS=true \
-    FACTORIO_NO_AUTO_PAUSE=false \
-    VERSION=0.12.33 \
-    FACTORIO_SHA1=9802b22f428eb404369d496f6d40633a64984406
-=======
 ENV VERSION=0.14.16 \
     SHA1=e27c658bf8a7579b662a1c34815daa223e57bc90
->>>>>>> 6b8c0f01
 
 RUN apk --update add bash curl && \
     curl -sSL --cacert /opt/factorio.crt \
